"""Implements a FastAPI server to run the gradio interface."""

from __future__ import annotations

import inspect
import io
import os
import posixpath
import secrets
import traceback
import urllib
from pathlib import Path
from typing import Any, List, Optional, Type

import orjson
import pkg_resources
from fastapi import Depends, FastAPI, HTTPException, Request, status
from fastapi.middleware.cors import CORSMiddleware
from fastapi.responses import FileResponse, HTMLResponse, JSONResponse
from fastapi.security import OAuth2PasswordRequestForm
from fastapi.templating import Jinja2Templates
from jinja2.exceptions import TemplateNotFound
from pydantic import BaseModel
from starlette.concurrency import run_in_threadpool
from starlette.responses import RedirectResponse

import gradio
from gradio import encryptor, queueing

STATIC_TEMPLATE_LIB = pkg_resources.resource_filename("gradio", "templates/")
STATIC_PATH_LIB = pkg_resources.resource_filename("gradio", "templates/frontend/static")
BUILD_PATH_LIB = pkg_resources.resource_filename("gradio", "templates/frontend/assets")
VERSION_FILE = pkg_resources.resource_filename("gradio", "version.txt")
with open(VERSION_FILE) as version_file:
    VERSION = version_file.read()


class ORJSONResponse(JSONResponse):
    media_type = "application/json"

    def render(self, content: Any) -> bytes:
        return orjson.dumps(content)


templates = Jinja2Templates(directory=STATIC_TEMPLATE_LIB)


###########
# Data Models
###########


class QueueStatusBody(BaseModel):
    hash: str


class QueuePushBody(BaseModel):
    fn_index: int
    action: str
    session_hash: str
    data: Any


class PredictBody(BaseModel):
    session_hash: Optional[str]
    data: Any
    fn_index: int = 0


###########
# Auth
###########


class App(FastAPI):
    """
    FastAPI App Wrapper
    """

    def __init__(self, **kwargs):
        self.tokens = None
        self.auth = None
        self.blocks: Optional[gradio.Blocks] = None
        super().__init__(**kwargs)

    def configure_app(self, blocks: gradio.Blocks) -> None:
        auth = blocks.auth
        if auth is not None:
            if not callable(auth):
                self.auth = {account[0]: account[1] for account in auth}
            else:
                self.auth = auth
        else:
<<<<<<< HEAD
            config = {
                "auth_required": True,
                "auth_message": app.blocks.auth_message,
            }

        try:
            template = (
                "frontend/share.html" if app.blocks.share else "frontend/index.html"
            )
            return templates.TemplateResponse(
                template, {"request": request, "config": config}
            )
        except TemplateNotFound:
            raise ValueError(
                "Did you install Gradio from source files? You need to build "
                "the frontend by running /scripts/build_frontend.sh"
=======
            self.auth = None
        self.blocks = blocks
        self.cwd = os.getcwd()
        self.favicon_path = blocks.favicon_path
        self.tokens = {}

    @staticmethod
    def create_app(blocks: gradio.Blocks) -> FastAPI:
        app = App(default_response_class=ORJSONResponse)
        app.configure_app(blocks)

        app.add_middleware(
            CORSMiddleware,
            allow_origins=["*"],
            allow_methods=["*"],
            allow_headers=["*"],
        )
        app.state_holder = {}

        @app.get("/user")
        @app.get("/user/")
        def get_current_user(request: Request) -> Optional[str]:
            token = request.cookies.get("access-token")
            return app.tokens.get(token)

        @app.get("/login_check")
        @app.get("/login_check/")
        def login_check(user: str = Depends(get_current_user)):
            if app.auth is None or not (user is None):
                return
            raise HTTPException(
                status_code=status.HTTP_401_UNAUTHORIZED, detail="Not authenticated"
>>>>>>> a88c017f
            )

        @app.get("/token")
        @app.get("/token/")
        def get_token(request: Request) -> dict:
            token = request.cookies.get("access-token")
            return {"token": token, "user": app.tokens.get(token)}

        @app.post("/login")
        @app.post("/login/")
        def login(form_data: OAuth2PasswordRequestForm = Depends()):
            username, password = form_data.username, form_data.password
            if (
                not callable(app.auth)
                and username in app.auth
                and app.auth[username] == password
            ) or (callable(app.auth) and app.auth.__call__(username, password)):
                token = secrets.token_urlsafe(16)
                app.tokens[token] = username
                response = RedirectResponse(url="/", status_code=status.HTTP_302_FOUND)
                response.set_cookie(key="access-token", value=token, httponly=True)
                return response

<<<<<<< HEAD
    @app.get("/static/{path:path}")
    def static_resource(path: str):
        static_file = safe_join(STATIC_PATH_LIB, path)
        if static_file is not None:
            return FileResponse(static_file)
        raise HTTPException(status_code=404, detail="Static file not found")

    @app.get("/assets/{path:path}")
    def build_resource(path: str):
        build_file = safe_join(BUILD_PATH_LIB, path)
        if build_file is not None:
            return FileResponse(build_file)
        raise HTTPException(status_code=404, detail="Build file not found")

    @app.get("/favicon.ico")
    async def favicon():
        if app.blocks.favicon_path is None:
            return static_resource("img/logo.svg")
        else:
            return FileResponse(app.blocks.favicon_path)

    @app.get("/file/{path:path}", dependencies=[Depends(login_check)])
    def file(path):
        if (
            app.blocks.encrypt
            and isinstance(app.blocks.examples, str)
            and path.startswith(app.blocks.examples)
        ):
            with open(safe_join(app.cwd, path), "rb") as encrypted_file:
                encrypted_data = encrypted_file.read()
            file_data = encryptor.decrypt(app.blocks.encryption_key, encrypted_data)
            return FileResponse(
                io.BytesIO(file_data), attachment_filename=os.path.basename(path)
            )
        else:
            if Path(app.cwd).resolve() in Path(path).resolve().parents:
                return FileResponse(Path(path).resolve())

    @app.get("/api", response_class=HTMLResponse)  # Needed for Spaces
    @app.get("/api/", response_class=HTMLResponse)
    def api_docs(request: Request):
        inputs = [type(inp) for inp in app.blocks.input_components]
        outputs = [type(out) for out in app.blocks.output_components]
        input_types_doc, input_types = get_types(inputs, "input")
        output_types_doc, output_types = get_types(outputs, "output")
        input_names = [inp.get_block_name() for inp in app.blocks.input_components]
        output_names = [out.get_block_name() for out in app.blocks.output_components]
        if app.blocks.examples is not None:
            sample_inputs = app.blocks.examples[0]
        else:
            sample_inputs = [
                inp.generate_sample() for inp in app.blocks.input_components
            ]
        docs = {
            "inputs": input_names,
            "outputs": output_names,
            "len_inputs": len(inputs),
            "len_outputs": len(outputs),
            "inputs_lower": [name.lower() for name in input_names],
            "outputs_lower": [name.lower() for name in output_names],
            "input_types": input_types,
            "output_types": output_types,
            "input_types_doc": input_types_doc,
            "output_types_doc": output_types_doc,
            "sample_inputs": sample_inputs,
            "auth": app.blocks.auth,
            "local_login_url": urllib.parse.urljoin(app.blocks.local_url, "login"),
            "local_api_url": urllib.parse.urljoin(app.blocks.local_url, "api/predict"),
        }
        return templates.TemplateResponse("api_docs.html", {"request": request, **docs})

    @app.post("/api/predict/", dependencies=[Depends(login_check)])
    async def predict(body: PredictBody, username: str = Depends(get_current_user)):
        if hasattr(body, "session_hash"):
            if body.session_hash not in app.state_holder:
                app.state_holder[body.session_hash] = {
                    _id: getattr(block, "default_value", None)
                    for _id, block in app.blocks.blocks.items()
                    if getattr(block, "stateful", False)
                }
            session_state = app.state_holder[body.session_hash]
        else:
            session_state = {}
        try:
            output = await run_in_threadpool(
                app.blocks.process_api,
                body,
                username,
                session_state,
            )
        except BaseException as error:
            if app.blocks.show_error:
                traceback.print_exc()
                return JSONResponse(content={"error": str(error)}, status_code=500)
=======
>>>>>>> a88c017f
            else:
                raise HTTPException(status_code=400, detail="Incorrect credentials.")

        ###############
        # Main Routes
        ###############

        @app.head("/", response_class=HTMLResponse)
        @app.get("/", response_class=HTMLResponse)
        def main(request: Request, user: str = Depends(get_current_user)):
            if app.auth is None or not (user is None):
                config = app.blocks.config
            else:
                config = {
                    "auth_required": True,
                    "auth_message": app.blocks.auth_message,
                }

            try:
                return templates.TemplateResponse(
                    "frontend/index.html", {"request": request, "config": config}
                )
            except TemplateNotFound:
                raise ValueError(
                    "Did you install Gradio from source files? You need to build "
                    "the frontend by running /scripts/build_frontend.sh"
                )

        @app.get("/config/", dependencies=[Depends(login_check)])
        @app.get("/config", dependencies=[Depends(login_check)])
        def get_config():
            return app.blocks.config

        @app.get("/static/{path:path}")
        def static_resource(path: str):
            if app.blocks.share:
                return RedirectResponse(GRADIO_STATIC_ROOT + path)
            else:
                static_file = safe_join(STATIC_PATH_LIB, path)
            if static_file is not None:
                return FileResponse(static_file)
            raise HTTPException(status_code=404, detail="Static file not found")

        @app.get("/assets/{path:path}")
        def build_resource(path: str):
            if app.blocks.share:
                return RedirectResponse(GRADIO_BUILD_ROOT + path)
            else:
                build_file = safe_join(BUILD_PATH_LIB, path)
            if build_file is not None:
                return FileResponse(build_file)
            raise HTTPException(status_code=404, detail="Build file not found")

        @app.get("/favicon.ico")
        async def favicon():
            if app.blocks.favicon_path is None:
                return static_resource("img/logo.svg")
            else:
                return FileResponse(app.blocks.favicon_path)

        @app.get("/file/{path:path}", dependencies=[Depends(login_check)])
        def file(path):
            if (
                app.blocks.encrypt
                and isinstance(app.blocks.examples, str)
                and path.startswith(app.blocks.examples)
            ):
                with open(safe_join(app.cwd, path), "rb") as encrypted_file:
                    encrypted_data = encrypted_file.read()
                file_data = encryptor.decrypt(app.blocks.encryption_key, encrypted_data)
                return FileResponse(
                    io.BytesIO(file_data), attachment_filename=os.path.basename(path)
                )
            else:
                if Path(app.cwd).resolve() in Path(path).resolve().parents:
                    return FileResponse(Path(path).resolve())

        @app.get("/api", response_class=HTMLResponse)  # Needed for Spaces
        @app.get("/api/", response_class=HTMLResponse)
        def api_docs(request: Request):
            inputs = [type(inp) for inp in app.blocks.input_components]
            outputs = [type(out) for out in app.blocks.output_components]
            input_types_doc, input_types = get_types(inputs, "input")
            output_types_doc, output_types = get_types(outputs, "output")
            input_names = [inp.get_block_name() for inp in app.blocks.input_components]
            output_names = [
                out.get_block_name() for out in app.blocks.output_components
            ]
            if app.blocks.examples is not None:
                sample_inputs = app.blocks.examples[0]
            else:
                sample_inputs = [
                    inp.generate_sample() for inp in app.blocks.input_components
                ]
            docs = {
                "inputs": input_names,
                "outputs": output_names,
                "len_inputs": len(inputs),
                "len_outputs": len(outputs),
                "inputs_lower": [name.lower() for name in input_names],
                "outputs_lower": [name.lower() for name in output_names],
                "input_types": input_types,
                "output_types": output_types,
                "input_types_doc": input_types_doc,
                "output_types_doc": output_types_doc,
                "sample_inputs": sample_inputs,
                "auth": app.blocks.auth,
                "local_login_url": urllib.parse.urljoin(app.blocks.local_url, "login"),
                "local_api_url": urllib.parse.urljoin(
                    app.blocks.local_url, "api/predict"
                ),
            }
            return templates.TemplateResponse(
                "api_docs.html", {"request": request, **docs}
            )

        @app.post("/api/predict/", dependencies=[Depends(login_check)])
        async def predict(body: PredictBody, username: str = Depends(get_current_user)):
            if hasattr(body, "session_hash"):
                if body.session_hash not in app.state_holder:
                    app.state_holder[body.session_hash] = {
                        _id: getattr(block, "value", None)
                        for _id, block in app.blocks.blocks.items()
                        if getattr(block, "stateful", False)
                    }
                session_state = app.state_holder[body.session_hash]
            else:
                session_state = {}
            try:
                output = await app.blocks.process_api(body, username, session_state)
            except BaseException as error:
                if app.blocks.show_error:
                    traceback.print_exc()
                    return JSONResponse(content={"error": str(error)}, status_code=500)
                else:
                    raise error
            return output

        @app.post("/api/queue/push/", dependencies=[Depends(login_check)])
        async def queue_push(body: QueuePushBody):
            job_hash, queue_position = queueing.push(body)
            return {"hash": job_hash, "queue_position": queue_position}

        @app.post("/api/queue/status/", dependencies=[Depends(login_check)])
        async def queue_status(body: QueueStatusBody):
            status, data = queueing.get_status(body.hash)
            return {"status": status, "data": data}

        return app


########
# Helper functions
########


def safe_join(directory: str, path: str) -> Optional[str]:
    """Safely path to a base directory to avoid escaping the base directory.
    Borrowed from: werkzeug.security.safe_join"""
    _os_alt_seps: List[str] = list(
        sep for sep in [os.path.sep, os.path.altsep] if sep is not None and sep != "/"
    )

    if path != "":
        filename = posixpath.normpath(path)

    if (
        any(sep in filename for sep in _os_alt_seps)
        or os.path.isabs(filename)
        or filename == ".."
        or filename.startswith("../")
    ):
        return None
    return posixpath.join(directory, filename)


def get_types(cls_set: List[Type], component: str):
    docset = []
    types = []
    if component == "input":
        for cls in cls_set:
            doc = inspect.getdoc(cls.preprocess)
            doc_lines = doc.split("\n")
            docset.append(doc_lines[1].split(":")[-1])
            types.append(doc_lines[1].split(")")[0].split("(")[-1])
    else:
        for cls in cls_set:
            doc = inspect.getdoc(cls.postprocess)
            doc_lines = doc.split("\n")
            docset.append(doc_lines[-1].split(":")[-1])
            types.append(doc_lines[-1].split(")")[0].split("(")[-1])
    return docset, types<|MERGE_RESOLUTION|>--- conflicted
+++ resolved
@@ -33,6 +33,12 @@
 VERSION_FILE = pkg_resources.resource_filename("gradio", "version.txt")
 with open(VERSION_FILE) as version_file:
     VERSION = version_file.read()
+GRADIO_STATIC_ROOT = "https://gradio.s3-us-west-2.amazonaws.com/{}/static/".format(
+    VERSION
+)
+GRADIO_BUILD_ROOT = "https://gradio.s3-us-west-2.amazonaws.com/{}/assets/".format(
+    VERSION
+)
 
 
 class ORJSONResponse(JSONResponse):
@@ -91,25 +97,8 @@
             else:
                 self.auth = auth
         else:
-<<<<<<< HEAD
-            config = {
-                "auth_required": True,
-                "auth_message": app.blocks.auth_message,
-            }
-
-        try:
-            template = (
-                "frontend/share.html" if app.blocks.share else "frontend/index.html"
-            )
-            return templates.TemplateResponse(
-                template, {"request": request, "config": config}
-            )
-        except TemplateNotFound:
-            raise ValueError(
-                "Did you install Gradio from source files? You need to build "
-                "the frontend by running /scripts/build_frontend.sh"
-=======
             self.auth = None
+
         self.blocks = blocks
         self.cwd = os.getcwd()
         self.favicon_path = blocks.favicon_path
@@ -141,7 +130,6 @@
                 return
             raise HTTPException(
                 status_code=status.HTTP_401_UNAUTHORIZED, detail="Not authenticated"
->>>>>>> a88c017f
             )
 
         @app.get("/token")
@@ -164,104 +152,6 @@
                 response = RedirectResponse(url="/", status_code=status.HTTP_302_FOUND)
                 response.set_cookie(key="access-token", value=token, httponly=True)
                 return response
-
-<<<<<<< HEAD
-    @app.get("/static/{path:path}")
-    def static_resource(path: str):
-        static_file = safe_join(STATIC_PATH_LIB, path)
-        if static_file is not None:
-            return FileResponse(static_file)
-        raise HTTPException(status_code=404, detail="Static file not found")
-
-    @app.get("/assets/{path:path}")
-    def build_resource(path: str):
-        build_file = safe_join(BUILD_PATH_LIB, path)
-        if build_file is not None:
-            return FileResponse(build_file)
-        raise HTTPException(status_code=404, detail="Build file not found")
-
-    @app.get("/favicon.ico")
-    async def favicon():
-        if app.blocks.favicon_path is None:
-            return static_resource("img/logo.svg")
-        else:
-            return FileResponse(app.blocks.favicon_path)
-
-    @app.get("/file/{path:path}", dependencies=[Depends(login_check)])
-    def file(path):
-        if (
-            app.blocks.encrypt
-            and isinstance(app.blocks.examples, str)
-            and path.startswith(app.blocks.examples)
-        ):
-            with open(safe_join(app.cwd, path), "rb") as encrypted_file:
-                encrypted_data = encrypted_file.read()
-            file_data = encryptor.decrypt(app.blocks.encryption_key, encrypted_data)
-            return FileResponse(
-                io.BytesIO(file_data), attachment_filename=os.path.basename(path)
-            )
-        else:
-            if Path(app.cwd).resolve() in Path(path).resolve().parents:
-                return FileResponse(Path(path).resolve())
-
-    @app.get("/api", response_class=HTMLResponse)  # Needed for Spaces
-    @app.get("/api/", response_class=HTMLResponse)
-    def api_docs(request: Request):
-        inputs = [type(inp) for inp in app.blocks.input_components]
-        outputs = [type(out) for out in app.blocks.output_components]
-        input_types_doc, input_types = get_types(inputs, "input")
-        output_types_doc, output_types = get_types(outputs, "output")
-        input_names = [inp.get_block_name() for inp in app.blocks.input_components]
-        output_names = [out.get_block_name() for out in app.blocks.output_components]
-        if app.blocks.examples is not None:
-            sample_inputs = app.blocks.examples[0]
-        else:
-            sample_inputs = [
-                inp.generate_sample() for inp in app.blocks.input_components
-            ]
-        docs = {
-            "inputs": input_names,
-            "outputs": output_names,
-            "len_inputs": len(inputs),
-            "len_outputs": len(outputs),
-            "inputs_lower": [name.lower() for name in input_names],
-            "outputs_lower": [name.lower() for name in output_names],
-            "input_types": input_types,
-            "output_types": output_types,
-            "input_types_doc": input_types_doc,
-            "output_types_doc": output_types_doc,
-            "sample_inputs": sample_inputs,
-            "auth": app.blocks.auth,
-            "local_login_url": urllib.parse.urljoin(app.blocks.local_url, "login"),
-            "local_api_url": urllib.parse.urljoin(app.blocks.local_url, "api/predict"),
-        }
-        return templates.TemplateResponse("api_docs.html", {"request": request, **docs})
-
-    @app.post("/api/predict/", dependencies=[Depends(login_check)])
-    async def predict(body: PredictBody, username: str = Depends(get_current_user)):
-        if hasattr(body, "session_hash"):
-            if body.session_hash not in app.state_holder:
-                app.state_holder[body.session_hash] = {
-                    _id: getattr(block, "default_value", None)
-                    for _id, block in app.blocks.blocks.items()
-                    if getattr(block, "stateful", False)
-                }
-            session_state = app.state_holder[body.session_hash]
-        else:
-            session_state = {}
-        try:
-            output = await run_in_threadpool(
-                app.blocks.process_api,
-                body,
-                username,
-                session_state,
-            )
-        except BaseException as error:
-            if app.blocks.show_error:
-                traceback.print_exc()
-                return JSONResponse(content={"error": str(error)}, status_code=500)
-=======
->>>>>>> a88c017f
             else:
                 raise HTTPException(status_code=400, detail="Incorrect credentials.")
 
@@ -281,8 +171,11 @@
                 }
 
             try:
+                template = (
+                    "frontend/share.html" if app.blocks.share else "frontend/index.html" 
+                )               
                 return templates.TemplateResponse(
-                    "frontend/index.html", {"request": request, "config": config}
+                    template, {"request": request, "config": config}
                 )
             except TemplateNotFound:
                 raise ValueError(
@@ -297,20 +190,14 @@
 
         @app.get("/static/{path:path}")
         def static_resource(path: str):
-            if app.blocks.share:
-                return RedirectResponse(GRADIO_STATIC_ROOT + path)
-            else:
-                static_file = safe_join(STATIC_PATH_LIB, path)
+            static_file = safe_join(STATIC_PATH_LIB, path)            
             if static_file is not None:
                 return FileResponse(static_file)
             raise HTTPException(status_code=404, detail="Static file not found")
 
         @app.get("/assets/{path:path}")
         def build_resource(path: str):
-            if app.blocks.share:
-                return RedirectResponse(GRADIO_BUILD_ROOT + path)
-            else:
-                build_file = safe_join(BUILD_PATH_LIB, path)
+            build_file = safe_join(BUILD_PATH_LIB, path)            
             if build_file is not None:
                 return FileResponse(build_file)
             raise HTTPException(status_code=404, detail="Build file not found")
