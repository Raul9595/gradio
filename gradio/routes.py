"""Implements a FastAPI server to run the gradio interface."""

from __future__ import annotations

import inspect
import io
import os
import posixpath
import secrets
import traceback
import urllib
from typing import Any, Dict, List, Optional, Tuple, Type

import orjson
import pkg_resources
import uvicorn
from fastapi import Depends, FastAPI, HTTPException, Request, status
from fastapi.concurrency import run_in_threadpool
from fastapi.middleware.cors import CORSMiddleware
from fastapi.responses import FileResponse, HTMLResponse, JSONResponse
from fastapi.security import OAuth2PasswordRequestForm
from fastapi.templating import Jinja2Templates
from jinja2.exceptions import TemplateNotFound
from pydantic import BaseModel
from starlette.responses import RedirectResponse

from gradio import encryptor, queueing, utils

STATIC_TEMPLATE_LIB = pkg_resources.resource_filename("gradio", "templates/")
STATIC_PATH_LIB = pkg_resources.resource_filename("gradio", "templates/frontend/static")
BUILD_PATH_LIB = pkg_resources.resource_filename("gradio", "templates/frontend/assets")
VERSION_FILE = pkg_resources.resource_filename("gradio", "version.txt")
with open(VERSION_FILE) as version_file:
    VERSION = version_file.read()
GRADIO_STATIC_ROOT = "https://gradio.s3-us-west-2.amazonaws.com/{}/static/".format(
    VERSION
)
GRADIO_BUILD_ROOT = "https://gradio.s3-us-west-2.amazonaws.com/{}/assets/".format(
    VERSION
)


class ORJSONResponse(JSONResponse):
    media_type = "application/json"

    def render(self, content: Any) -> bytes:
        return orjson.dumps(content)


<<<<<<< HEAD
=======
app = FastAPI(default_response_class=ORJSONResponse)
app.add_middleware(
    CORSMiddleware,
    allow_origins=["*"],
    allow_methods=["*"],
    allow_headers=["*"],
)

state_holder: Dict[Tuple[str, str], Any] = {}
app.state_holder = state_holder

>>>>>>> f97cbbd0
templates = Jinja2Templates(directory=STATIC_TEMPLATE_LIB)


###########
# Data Models
###########


class PredictBody(BaseModel):
    session_hash: Optional[str]
    example_id: Optional[int]
    data: List[Any]
    state: Optional[Any]
    fn_index: Optional[int]


class FlagData(BaseModel):
    input_data: List[Any]
    output_data: List[Any]
    flag_option: Optional[str]
    flag_index: Optional[int]


class FlagBody(BaseModel):
    data: FlagData


class InterpretBody(BaseModel):
    data: List[Any]


class QueueStatusBody(BaseModel):
    hash: str


class QueuePushBody(BaseModel):
    action: str
    data: Any


###########
# Auth
###########


def create_app() -> FastAPI:
    app = FastAPI(default_response_class=ORJSONResponse)
    app.add_middleware(
        CORSMiddleware,
        allow_origins=["*"],
        allow_methods=["*"],
        allow_headers=["*"],
    )
    app.state_holder = {}

    @app.get("/user")
    @app.get("/user/")
    def get_current_user(request: Request) -> Optional[str]:
        token = request.cookies.get("access-token")
        return app.tokens.get(token)

    @app.get("/login_check")
    @app.get("/login_check/")
    def login_check(user: str = Depends(get_current_user)):
        if app.auth is None or not (user is None):
            return
        raise HTTPException(
            status_code=status.HTTP_401_UNAUTHORIZED, detail="Not authenticated"
        )

<<<<<<< HEAD
    @app.get("/token")
    @app.get("/token/")
    def get_token(request: Request) -> Optional[str]:
        token = request.cookies.get("access-token")
        return {"token": token, "user": app.tokens.get(token)}

    @app.post("/login")
    @app.post("/login/")
    def login(form_data: OAuth2PasswordRequestForm = Depends()):
        username, password = form_data.username, form_data.password
        if (
            not callable(app.auth)
            and username in app.auth
            and app.auth[username] == password
        ) or (callable(app.auth) and app.auth.__call__(username, password)):
            token = secrets.token_urlsafe(16)
            app.tokens[token] = username
            response = RedirectResponse(url="/", status_code=status.HTTP_302_FOUND)
            response.set_cookie(key="access-token", value=token, httponly=True)
            return response
        else:
            raise HTTPException(status_code=400, detail="Incorrect credentials.")

    ###############
    # Main Routes
    ###############
=======

@app.get("/file/{path:path}", dependencies=[Depends(login_check)])
def file(path):
    if (
        app.launchable.encrypt
        and isinstance(app.launchable.examples, str)
        and path.startswith(app.launchable.examples)
    ):
        with open(safe_join(app.cwd, path), "rb") as encrypted_file:
            encrypted_data = encrypted_file.read()
        file_data = encryptor.decrypt(app.launchable.encryption_key, encrypted_data)
        return FileResponse(
            io.BytesIO(file_data), attachment_filename=os.path.basename(path)
        )
    else:
        return FileResponse(safe_join(app.cwd, path))


@app.get("/api", response_class=HTMLResponse)  # Needed for Spaces
@app.get("/api/", response_class=HTMLResponse)
def api_docs(request: Request):
    inputs = [type(inp) for inp in app.launchable.input_components]
    outputs = [type(out) for out in app.launchable.output_components]
    input_types_doc, input_types = get_types(inputs, "input")
    output_types_doc, output_types = get_types(outputs, "output")
    input_names = [type(inp).__name__ for inp in app.launchable.input_components]
    output_names = [type(out).__name__ for out in app.launchable.output_components]
    if isinstance(app.launchable.examples, list):
        example = app.launchable.examples[0]
        sample_inputs = []
        for index, example_input in enumerate(example):
            sample_inputs.append(
                app.launchable.input_components[index].preprocess_example(example_input)
            )
    else:
        sample_inputs = [
            inp.generate_sample() for inp in app.launchable.input_components
        ]
    docs = {
        "inputs": input_names,
        "outputs": output_names,
        "len_inputs": len(inputs),
        "len_outputs": len(outputs),
        "inputs_lower": [name.lower() for name in input_names],
        "outputs_lower": [name.lower() for name in output_names],
        "input_types": input_types,
        "output_types": output_types,
        "input_types_doc": input_types_doc,
        "output_types_doc": output_types_doc,
        "sample_inputs": sample_inputs,
        "auth": app.launchable.auth,
        "local_login_url": urllib.parse.urljoin(app.launchable.local_url, "login"),
        "local_api_url": urllib.parse.urljoin(app.launchable.local_url, "api/predict"),
    }
    return templates.TemplateResponse("api_docs.html", {"request": request, **docs})


@app.post("/api/predict/", dependencies=[Depends(login_check)])
async def predict(body: PredictBody, username: str = Depends(get_current_user)):
    if app.launchable.stateful:
        session_hash = body.session_hash
        state = app.state_holder.get(
            (session_hash, "state"), app.launchable.state_default
        )
        body.state = state
    try:
        output = await run_in_threadpool(app.launchable.process_api, body, username)
        if app.launchable.stateful:
            updated_state = output.pop("updated_state")
            app.state_holder[(session_hash, "state")] = updated_state

    except BaseException as error:
        if app.launchable.show_error:
            traceback.print_exc()
            return JSONResponse(content={"error": str(error)}, status_code=500)
        else:
            raise error
    return output


@app.post("/api/flag/", dependencies=[Depends(login_check)])
async def flag(body: FlagBody, username: str = Depends(get_current_user)):
    if app.launchable.analytics_enabled:
        await utils.log_feature_analytics(app.launchable.ip_address, "flag")
    await run_in_threadpool(
        app.launchable.flagging_callback.flag,
        app.launchable,
        body.data.input_data,
        body.data.output_data,
        flag_option=body.data.flag_option,
        flag_index=body.data.flag_index,
        username=username,
    )
    return {"success": True}


@app.post("/api/interpret/", dependencies=[Depends(login_check)])
async def interpret(body: InterpretBody):
    if app.launchable.analytics_enabled:
        await utils.log_feature_analytics(app.launchable.ip_address, "interpret")
    raw_input = body.data
    interpretation_scores, alternative_outputs = await run_in_threadpool(
        app.launchable.interpret, raw_input
    )
    return {
        "interpretation_scores": interpretation_scores,
        "alternative_outputs": alternative_outputs,
    }
>>>>>>> f97cbbd0

    @app.head("/", response_class=HTMLResponse)
    @app.get("/", response_class=HTMLResponse)
    def main(request: Request, user: str = Depends(get_current_user)):
        if app.auth is None or not (user is None):
            config = app.blocks.config
        else:
            config = {
                "auth_required": True,
                "auth_message": app.blocks.auth_message,
            }

        try:
            return templates.TemplateResponse(
                "frontend/index.html", {"request": request, "config": config}
            )
        except TemplateNotFound:
            raise ValueError(
                "Did you install Gradio from source files? You need to build "
                "the frontend by running /scripts/build_frontend.sh"
            )

    @app.get("/config/", dependencies=[Depends(login_check)])
    @app.get("/config", dependencies=[Depends(login_check)])
    def get_config():
        return app.blocks.config

    @app.get("/static/{path:path}")
    def static_resource(path: str):
        if app.blocks.share:
            return RedirectResponse(GRADIO_STATIC_ROOT + path)
        else:
            static_file = safe_join(STATIC_PATH_LIB, path)
        if static_file is not None:
            return FileResponse(static_file)
        raise HTTPException(status_code=404, detail="Static file not found")

    @app.get("/assets/{path:path}")
    def build_resource(path: str):
        if app.blocks.share:
            return RedirectResponse(GRADIO_BUILD_ROOT + path)
        else:
            build_file = safe_join(BUILD_PATH_LIB, path)
        if build_file is not None:
            return FileResponse(build_file)
        raise HTTPException(status_code=404, detail="Build file not found")

    @app.get("/file/{path:path}", dependencies=[Depends(login_check)])
    def file(path):
        if (
            app.blocks.encrypt
            and isinstance(app.blocks.examples, str)
            and path.startswith(app.blocks.examples)
        ):
            with open(safe_join(app.cwd, path), "rb") as encrypted_file:
                encrypted_data = encrypted_file.read()
            file_data = encryptor.decrypt(app.blocks.encryption_key, encrypted_data)
            return FileResponse(
                io.BytesIO(file_data), attachment_filename=os.path.basename(path)
            )
        else:
            return FileResponse(safe_join(app.cwd, path))

    @app.get("/api", response_class=HTMLResponse)  # Needed for Spaces
    @app.get("/api/", response_class=HTMLResponse)
    def api_docs(request: Request):
        inputs = [type(inp) for inp in app.blocks.input_components]
        outputs = [type(out) for out in app.blocks.output_components]
        input_types_doc, input_types = get_types(inputs, "input")
        output_types_doc, output_types = get_types(outputs, "output")
        input_names = [inp.get_block_name() for inp in app.blocks.input_components]
        output_names = [out.get_block_name() for out in app.blocks.output_components]
        if app.blocks.examples is not None:
            sample_inputs = app.blocks.examples[0]
        else:
            sample_inputs = [
                inp.generate_sample() for inp in app.blocks.input_components
            ]
        docs = {
            "inputs": input_names,
            "outputs": output_names,
            "len_inputs": len(inputs),
            "len_outputs": len(outputs),
            "inputs_lower": [name.lower() for name in input_names],
            "outputs_lower": [name.lower() for name in output_names],
            "input_types": input_types,
            "output_types": output_types,
            "input_types_doc": input_types_doc,
            "output_types_doc": output_types_doc,
            "sample_inputs": sample_inputs,
            "auth": app.blocks.auth,
            "local_login_url": urllib.parse.urljoin(app.blocks.local_url, "login"),
            "local_api_url": urllib.parse.urljoin(app.blocks.local_url, "api/predict"),
        }
        return templates.TemplateResponse("api_docs.html", {"request": request, **docs})

    @app.post("/api/predict/", dependencies=[Depends(login_check)])
    async def predict(request: Request, username: str = Depends(get_current_user)):
        body = await request.json()
        if "session_hash" in body:
            if body["session_hash"] not in app.state_holder:
                app.state_holder[body["session_hash"]] = {
                    _id: getattr(block, "default_value", None)
                    for _id, block in app.blocks.blocks.items()
                    if getattr(block, "stateful", False)
                }
            session_state = app.state_holder[body["session_hash"]]
        else:
            session_state = {}
        try:
            output = await run_in_threadpool(
                app.blocks.process_api,
                body,
                username,
                session_state,
            )
        except BaseException as error:
            if app.blocks.show_error:
                traceback.print_exc()
                return JSONResponse(content={"error": str(error)}, status_code=500)
            else:
                raise error
        return output

    @app.post("/api/flag/", dependencies=[Depends(login_check)])
    async def flag(request: Request, username: str = Depends(get_current_user)):
        if app.blocks.analytics_enabled:
            await utils.log_feature_analytics(app.blocks.ip_address, "flag")
        body = await request.json()
        data = body["data"]
        await run_in_threadpool(
            app.blocks.flagging_callback.flag,
            app.blocks,
            data["input_data"],
            data["output_data"],
            flag_option=data.get("flag_option"),
            flag_index=data.get("flag_index"),
            username=username,
        )
        return {"success": True}

    @app.post("/api/interpret/", dependencies=[Depends(login_check)])
    async def interpret(request: Request):
        if app.blocks.analytics_enabled:
            await utils.log_feature_analytics(app.blocks.ip_address, "interpret")
        body = await request.json()
        raw_input = body["data"]
        interpretation_scores, alternative_outputs = await run_in_threadpool(
            app.blocks.interpret, raw_input
        )
        return {
            "interpretation_scores": interpretation_scores,
            "alternative_outputs": alternative_outputs,
        }

<<<<<<< HEAD
    @app.post("/api/queue/push/", dependencies=[Depends(login_check)])
    async def queue_push(request: Request):
        body = await request.json()
        action = body["action"]
        job_hash, queue_position = queueing.push(body, action)
        return {"hash": job_hash, "queue_position": queue_position}
=======
@app.post("/api/queue/push/", dependencies=[Depends(login_check)])
async def queue_push(body: QueuePushBody):
    job_hash, queue_position = queueing.push(body)
    return {"hash": job_hash, "queue_position": queue_position}
>>>>>>> f97cbbd0

    @app.post("/api/queue/status/", dependencies=[Depends(login_check)])
    async def queue_status(request: Request):
        body = await request.json()
        hash = body["hash"]
        status, data = queueing.get_status(hash)
        return {"status": status, "data": data}

<<<<<<< HEAD
    return app
=======
@app.post("/api/queue/status/", dependencies=[Depends(login_check)])
async def queue_status(body: QueueStatusBody):
    status, data = queueing.get_status(body.hash)
    return {"status": status, "data": data}
>>>>>>> f97cbbd0


########
# Helper functions
########


def safe_join(directory: str, path: str) -> Optional[str]:
    """Safely path to a base directory to avoid escaping the base directory.
    Borrowed from: werkzeug.security.safe_join"""
    _os_alt_seps: List[str] = list(
        sep for sep in [os.path.sep, os.path.altsep] if sep is not None and sep != "/"
    )

    if path != "":
        filename = posixpath.normpath(path)

    if (
        any(sep in filename for sep in _os_alt_seps)
        or os.path.isabs(filename)
        or filename == ".."
        or filename.startswith("../")
    ):
        return None

    return posixpath.join(directory, filename)


def get_types(cls_set: List[Type], component: str):
    docset = []
    types = []
    if component == "input":
        for cls in cls_set:
            doc = inspect.getdoc(cls.preprocess)
            doc_lines = doc.split("\n")
            docset.append(doc_lines[1].split(":")[-1])
            types.append(doc_lines[1].split(")")[0].split("(")[-1])
    else:
        for cls in cls_set:
            doc = inspect.getdoc(cls.postprocess)
            doc_lines = doc.split("\n")
            docset.append(doc_lines[-1].split(":")[-1])
            types.append(doc_lines[-1].split(")")[0].split("(")[-1])
    return docset, types


def get_state():
    raise DeprecationWarning(
        "This function is deprecated. To create stateful demos, use the Variable"
        " component. Please see the getting started for more information."
    )


def set_state(*args):
    raise DeprecationWarning(
        "This function is deprecated. To create stateful demos, use the Variable"
        " component. Please see the getting started for more information."
    )<|MERGE_RESOLUTION|>--- conflicted
+++ resolved
@@ -9,6 +9,7 @@
 import secrets
 import traceback
 import urllib
+from pathlib import Path
 from typing import Any, Dict, List, Optional, Tuple, Type
 
 import orjson
@@ -47,20 +48,6 @@
         return orjson.dumps(content)
 
 
-<<<<<<< HEAD
-=======
-app = FastAPI(default_response_class=ORJSONResponse)
-app.add_middleware(
-    CORSMiddleware,
-    allow_origins=["*"],
-    allow_methods=["*"],
-    allow_headers=["*"],
-)
-
-state_holder: Dict[Tuple[str, str], Any] = {}
-app.state_holder = state_holder
-
->>>>>>> f97cbbd0
 templates = Jinja2Templates(directory=STATIC_TEMPLATE_LIB)
 
 
@@ -131,7 +118,6 @@
             status_code=status.HTTP_401_UNAUTHORIZED, detail="Not authenticated"
         )
 
-<<<<<<< HEAD
     @app.get("/token")
     @app.get("/token/")
     def get_token(request: Request) -> Optional[str]:
@@ -158,116 +144,6 @@
     ###############
     # Main Routes
     ###############
-=======
-
-@app.get("/file/{path:path}", dependencies=[Depends(login_check)])
-def file(path):
-    if (
-        app.launchable.encrypt
-        and isinstance(app.launchable.examples, str)
-        and path.startswith(app.launchable.examples)
-    ):
-        with open(safe_join(app.cwd, path), "rb") as encrypted_file:
-            encrypted_data = encrypted_file.read()
-        file_data = encryptor.decrypt(app.launchable.encryption_key, encrypted_data)
-        return FileResponse(
-            io.BytesIO(file_data), attachment_filename=os.path.basename(path)
-        )
-    else:
-        return FileResponse(safe_join(app.cwd, path))
-
-
-@app.get("/api", response_class=HTMLResponse)  # Needed for Spaces
-@app.get("/api/", response_class=HTMLResponse)
-def api_docs(request: Request):
-    inputs = [type(inp) for inp in app.launchable.input_components]
-    outputs = [type(out) for out in app.launchable.output_components]
-    input_types_doc, input_types = get_types(inputs, "input")
-    output_types_doc, output_types = get_types(outputs, "output")
-    input_names = [type(inp).__name__ for inp in app.launchable.input_components]
-    output_names = [type(out).__name__ for out in app.launchable.output_components]
-    if isinstance(app.launchable.examples, list):
-        example = app.launchable.examples[0]
-        sample_inputs = []
-        for index, example_input in enumerate(example):
-            sample_inputs.append(
-                app.launchable.input_components[index].preprocess_example(example_input)
-            )
-    else:
-        sample_inputs = [
-            inp.generate_sample() for inp in app.launchable.input_components
-        ]
-    docs = {
-        "inputs": input_names,
-        "outputs": output_names,
-        "len_inputs": len(inputs),
-        "len_outputs": len(outputs),
-        "inputs_lower": [name.lower() for name in input_names],
-        "outputs_lower": [name.lower() for name in output_names],
-        "input_types": input_types,
-        "output_types": output_types,
-        "input_types_doc": input_types_doc,
-        "output_types_doc": output_types_doc,
-        "sample_inputs": sample_inputs,
-        "auth": app.launchable.auth,
-        "local_login_url": urllib.parse.urljoin(app.launchable.local_url, "login"),
-        "local_api_url": urllib.parse.urljoin(app.launchable.local_url, "api/predict"),
-    }
-    return templates.TemplateResponse("api_docs.html", {"request": request, **docs})
-
-
-@app.post("/api/predict/", dependencies=[Depends(login_check)])
-async def predict(body: PredictBody, username: str = Depends(get_current_user)):
-    if app.launchable.stateful:
-        session_hash = body.session_hash
-        state = app.state_holder.get(
-            (session_hash, "state"), app.launchable.state_default
-        )
-        body.state = state
-    try:
-        output = await run_in_threadpool(app.launchable.process_api, body, username)
-        if app.launchable.stateful:
-            updated_state = output.pop("updated_state")
-            app.state_holder[(session_hash, "state")] = updated_state
-
-    except BaseException as error:
-        if app.launchable.show_error:
-            traceback.print_exc()
-            return JSONResponse(content={"error": str(error)}, status_code=500)
-        else:
-            raise error
-    return output
-
-
-@app.post("/api/flag/", dependencies=[Depends(login_check)])
-async def flag(body: FlagBody, username: str = Depends(get_current_user)):
-    if app.launchable.analytics_enabled:
-        await utils.log_feature_analytics(app.launchable.ip_address, "flag")
-    await run_in_threadpool(
-        app.launchable.flagging_callback.flag,
-        app.launchable,
-        body.data.input_data,
-        body.data.output_data,
-        flag_option=body.data.flag_option,
-        flag_index=body.data.flag_index,
-        username=username,
-    )
-    return {"success": True}
-
-
-@app.post("/api/interpret/", dependencies=[Depends(login_check)])
-async def interpret(body: InterpretBody):
-    if app.launchable.analytics_enabled:
-        await utils.log_feature_analytics(app.launchable.ip_address, "interpret")
-    raw_input = body.data
-    interpretation_scores, alternative_outputs = await run_in_threadpool(
-        app.launchable.interpret, raw_input
-    )
-    return {
-        "interpretation_scores": interpretation_scores,
-        "alternative_outputs": alternative_outputs,
-    }
->>>>>>> f97cbbd0
 
     @app.head("/", response_class=HTMLResponse)
     @app.get("/", response_class=HTMLResponse)
@@ -329,7 +205,8 @@
                 io.BytesIO(file_data), attachment_filename=os.path.basename(path)
             )
         else:
-            return FileResponse(safe_join(app.cwd, path))
+            if Path(app.cwd).resolve() in Path(path).resolve().parents:
+                return FileResponse(Path(path).resolve())
 
     @app.get("/api", response_class=HTMLResponse)  # Needed for Spaces
     @app.get("/api/", response_class=HTMLResponse)
@@ -392,66 +269,17 @@
                 raise error
         return output
 
-    @app.post("/api/flag/", dependencies=[Depends(login_check)])
-    async def flag(request: Request, username: str = Depends(get_current_user)):
-        if app.blocks.analytics_enabled:
-            await utils.log_feature_analytics(app.blocks.ip_address, "flag")
-        body = await request.json()
-        data = body["data"]
-        await run_in_threadpool(
-            app.blocks.flagging_callback.flag,
-            app.blocks,
-            data["input_data"],
-            data["output_data"],
-            flag_option=data.get("flag_option"),
-            flag_index=data.get("flag_index"),
-            username=username,
-        )
-        return {"success": True}
-
-    @app.post("/api/interpret/", dependencies=[Depends(login_check)])
-    async def interpret(request: Request):
-        if app.blocks.analytics_enabled:
-            await utils.log_feature_analytics(app.blocks.ip_address, "interpret")
-        body = await request.json()
-        raw_input = body["data"]
-        interpretation_scores, alternative_outputs = await run_in_threadpool(
-            app.blocks.interpret, raw_input
-        )
-        return {
-            "interpretation_scores": interpretation_scores,
-            "alternative_outputs": alternative_outputs,
-        }
-
-<<<<<<< HEAD
     @app.post("/api/queue/push/", dependencies=[Depends(login_check)])
-    async def queue_push(request: Request):
-        body = await request.json()
-        action = body["action"]
-        job_hash, queue_position = queueing.push(body, action)
+    async def queue_push(body: QueuePushBody):
+        job_hash, queue_position = queueing.push(body)
         return {"hash": job_hash, "queue_position": queue_position}
-=======
-@app.post("/api/queue/push/", dependencies=[Depends(login_check)])
-async def queue_push(body: QueuePushBody):
-    job_hash, queue_position = queueing.push(body)
-    return {"hash": job_hash, "queue_position": queue_position}
->>>>>>> f97cbbd0
 
     @app.post("/api/queue/status/", dependencies=[Depends(login_check)])
-    async def queue_status(request: Request):
-        body = await request.json()
-        hash = body["hash"]
-        status, data = queueing.get_status(hash)
+    async def queue_status(body: QueueStatusBody):
+        status, data = queueing.get_status(body.hash)
         return {"status": status, "data": data}
 
-<<<<<<< HEAD
     return app
-=======
-@app.post("/api/queue/status/", dependencies=[Depends(login_check)])
-async def queue_status(body: QueueStatusBody):
-    status, data = queueing.get_status(body.hash)
-    return {"status": status, "data": data}
->>>>>>> f97cbbd0
 
 
 ########
