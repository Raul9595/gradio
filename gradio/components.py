--- conflicted
+++ resolved
@@ -1509,13 +1509,8 @@
     ):
         """
         Parameters:
-<<<<<<< HEAD
-        default_value(str): A path or URL for the default value that Video component is going to take.
-        output_format (str): Format of video format to be returned by component, such as 'avi' or 'mp4'. Use 'mp4' to ensure browser playability. If set to None, video will keep uploaded format.
-=======
         value(str): A path or URL for the default value that Video component is going to take.
-        type (str): Type of video format to be returned by component, such as 'avi' or 'mp4'. Use 'mp4' to ensure browser playability. If set to None, video will keep uploaded format.
->>>>>>> c50a2b02
+        format (str): Format of video format to be returned by component, such as 'avi' or 'mp4'. Use 'mp4' to ensure browser playability. If set to None, video will keep uploaded format.
         source (str): Source of video. "upload" creates a box where user can drop an video file, "webcam" allows user to record a video from their webcam.
         label (Optional[str]): component name in interface.
         show_label (bool): if True, will display label.
@@ -1645,11 +1640,7 @@
 
     def __init__(
         self,
-<<<<<<< HEAD
-        default_value: str = "",
-=======
-        value="",
->>>>>>> c50a2b02
+        value: str = "",
         *,
         source: str = "upload",
         type: str = "numpy",
@@ -1662,11 +1653,7 @@
     ):
         """
         Parameters:
-<<<<<<< HEAD
-        default_value (str): A path or URL for the default value that Audio component is going to take.
-=======
-        value (str): IGNORED
->>>>>>> c50a2b02
+        value (str): A path or URL for the default value that Audio component is going to take.
         source (str): Source of audio. "upload" creates a box where user can drop an audio file, "microphone" creates a microphone input.
         type (str): The format the image is converted to before being passed into the prediction function. "numpy" converts the image to a numpy array with shape (width, height, 3) and values from 0 to 255, "pil" converts the image to a PIL image object, "file" produces a temporary file object whose path can be retrieved by file_obj.name, "filepath" returns the path directly.
         label (Optional[str]): component name in interface.
@@ -2101,24 +2088,14 @@
         **kwargs,
     ):
         """
-<<<<<<< HEAD
-        Parameters:
-        default_value (List[List[Any]]): Default value as a 2-dimensional list of values.
+        Parameters:
+        value (List[List[Any]]): Default value as a 2-dimensional list of values.
         headers (List[str] | None): List of str header names. If None, no headers are shown.
         row_count (int | Tuple[int, str]): Limit number of rows for input and decide whether user can create new rows. The first element of the tuple is an `int`, the row count; the second should be 'fixed' or 'dynamic', the new row behaviour. If an `int` is passed the rows default to 'dynamic'
         col_count (int | Tuple[int, str]): Limit number of columns for input and decide whether user can create new columns. The first element of the tuple is an `int`, the number of columns; the second should be 'fixed' or 'dynamic', the new column behaviour. If an `int` is passed the columns default to 'dynamic'
         datatype (str | List[str]): Datatype of values in sheet. Can be provided per column as a list of strings, or for the entire sheet as a single string. Valid datatypes are "str", "number", "bool", and "date".
         type (str): Type of value to be returned by component. "pandas" for pandas dataframe, "numpy" for numpy array, or "array" for a Python array.
         label (str): component name in interface.
-=======
-        Input Parameters:
-        value (List[List[Any]]): Default value as a pandas DataFrame. TODO: Add support for default value as a filepath
-        row_count (Union[int, Tuple[int, str]]): Limit number of rows for input and decide whether user can create new rows. The first element of the tuple is an `int`, the row count; the second should be 'fixed' or 'dynamic', the new row behaviour. If an `int` is passed the rows default to 'dynamic'
-        col_count (Union[int, Tuple[int, str]]): Limit number of columns for input and decide whether user can create new columns. The first element of the tuple is an `int`, the number of columns; the second should be 'fixed' or 'dynamic', the new column behaviour. If an `int` is passed the columns default to 'dynamic'
-        datatype (Union[str, List[str]]): Datatype of values in sheet. Can be provided per column as a list of strings, or for the entire sheet as a single string. Valid datatypes are "str", "number", "bool", and "date".
-        type (str): Type of value to be returned by component. "pandas" for pandas dataframe, "numpy" for numpy array, or "array" for a Python array.
-        headers (List[str]): Header names to dataframe. Only applicable if type is "numpy" or "array".
->>>>>>> c50a2b02
         max_rows (int): Maximum number of rows to display at once. Set to None for infinite.
         max_cols (int): Maximum number of columns to display at once. Set to None for infinite.
         overflow_row_behaviour (str): If set to "paginate", will create pages for overflow rows. If set to "show_ends", will show initial and final rows and truncate middle rows.
@@ -2318,24 +2295,15 @@
         **kwargs,
     ):
         """
-        TODO: Add support for default value as a pd.DataFrame
-        Parameters:
-<<<<<<< HEAD
-        default_value: File path for the timeseries csv file.
+        Parameters:
+        value: File path for the timeseries csv file.
         x (str): Column name of x (time) series. None if csv has no headers, in which case first column is x series.
         y (Union[str, List[str]]): Column name of y series, or list of column names if multiple series. None if csv has no headers, in which case every column after first is a y series.
         label (str): component name in interface.
         colors (List[str]): an ordered list of colors to use for each line plot
-=======
-        value: File path for the timeseries csv file. TODO: Add support for default value as a pd.DataFrame
-        x (str): Column name of x (time) series. None if csv has no headers, in which case first column is x series.
-        y (Union[str, List[str]]): Column name of y series, or list of column names if multiple series. None if csv has no headers, in which case every column after first is a y series.
-        label (Optional[str]): component name in interface.
         show_label (bool): if True, will display label.
         css (Optional[Dict]): Provided css rules will be applied to component.
         visible (bool): If False, component will be hidden.
-        colors List[str]: an ordered list of colors to use for each line plot
->>>>>>> c50a2b02
         """
         self.value = pd.read_csv(value) if value is not None else None
         self.x = x
@@ -2443,20 +2411,44 @@
         clear_color=None,
         label: str = None,
         css: Optional[Dict] = None,
+        show_label: bool = True,
+        visible: bool = True,
         **kwargs,
     ):
         """
         Parameters:
         clear_color (List[r, g, b, a]): background color of scene
         label (str): component name in interface.
+        show_label (bool): if True, will display label.
+        css (Optional[Dict]): Provided css rules will be applied to component.
+        visible (bool): If False, component will be hidden.
         """
         self.clear_color = clear_color
-        IOComponent.__init__(self, label=label, css=css, **kwargs)
-
-    def get_template_context(self):
+        IOComponent.__init__(
+            self, label=label, show_label=show_label, css=css, visible=visible, **kwargs
+        )
+
+    def get_config(self):
         return {
             "clearColor": self.clear_color,
-            **IOComponent.get_template_context(self),
+            **IOComponent.get_config(self),
+        }
+
+    @staticmethod
+    def update(
+        value: Optional[Any] = None,
+        label: Optional[str] = None,
+        show_label: Optional[bool] = None,
+        css: Optional[Dict] = None,
+        visible: Optional[bool] = None,
+    ):
+        return {
+            "label": label,
+            "show_label": show_label,
+            "css": css,
+            "visible": visible,
+            "value": value,
+            "__type__": "update",
         }
 
     def preprocess_example(self, x):
@@ -2670,22 +2662,9 @@
         except ValueError:
             return data
 
-<<<<<<< HEAD
-
-class KeyValues(IOComponent):
-    """
-    Component displays a table representing values for multiple fields.
-    """
-
-    def __init__(
-        self,
-        default_value: str = " ",
-        *,
-=======
     @staticmethod
     def update(
         value: Optional[Any] = None,
->>>>>>> c50a2b02
         label: Optional[str] = None,
         show_label: Optional[bool] = None,
         css: Optional[Dict] = None,
@@ -2962,11 +2941,6 @@
     ):
         """
         Parameters:
-<<<<<<< HEAD
-        label (str): component name in interface.
-        """
-        super().__init__(label=label, **kwargs)
-=======
         label (Optional[str]): component name in interface.
         show_label (bool): if True, will display label.
         css (Optional[Dict]): Provided css rules will be applied to component.
@@ -2975,7 +2949,6 @@
         super().__init__(
             label=label, show_label=show_label, css=css, visible=visible, **kwargs
         )
->>>>>>> c50a2b02
 
     @staticmethod
     def update(
@@ -3039,16 +3012,11 @@
     ):
         """
         Parameters:
-<<<<<<< HEAD
-        components (List[Component] | Component): Classes of component(s) that will be scrolled through.
-        label (str): component name in interface.
-=======
         components (Union[List[OutputComponent], OutputComponent]): Classes of component(s) that will be scrolled through.
         label (Optional[str]): component name in interface.
         show_label (bool): if True, will display label.
         css (Optional[Dict]): Provided css rules will be applied to component.
         visible (bool): If False, component will be hidden.
->>>>>>> c50a2b02
         """
         if not isinstance(components, list):
             components = [components]
@@ -3197,20 +3165,18 @@
         return y
 
 
-<<<<<<< HEAD
-=======
-class Model3D(Changeable, Editable, Clearable, IOComponent):
-    """
-    Component creates a 3D Model component with input and output capabilities.
-    Input type: File object of type (.obj, glb, or .gltf)
-    Output type: filepath
-    Demos: Model3D
+class Plot(Changeable, Clearable, IOComponent):
+    """
+    Used to display various kinds of plots (matplotlib, plotly, or bokeh are supported)
+    Preprocessing: this component does *not* accept input.
+    Postprocessing: expects either a {matplotlib.pyplot.Figure}, a {plotly.graph_objects._figure.Figure}, or a {dict} corresponding to a bokeh plot (json_item format)
+
+    Demos: outbreak_forecast, blocks_kinematics
     """
 
     def __init__(
         self,
         *,
-        clear_color=None,
         label: Optional[str] = None,
         show_label: bool = True,
         css: Optional[Dict] = None,
@@ -3219,147 +3185,14 @@
     ):
         """
         Parameters:
-        clear_color (List[r, g, b, a]): background color of scene
         label (Optional[str]): component name in interface.
         show_label (bool): if True, will display label.
         css (Optional[Dict]): Provided css rules will be applied to component.
         visible (bool): If False, component will be hidden.
         """
-        self.clear_color = clear_color
         IOComponent.__init__(
             self, label=label, show_label=show_label, css=css, visible=visible, **kwargs
         )
-
-    def get_config(self):
-        return {
-            "clearColor": self.clear_color,
-            **IOComponent.get_config(self),
-        }
-
-    @staticmethod
-    def update(
-        value: Optional[Any] = None,
-        label: Optional[str] = None,
-        show_label: Optional[bool] = None,
-        css: Optional[Dict] = None,
-        visible: Optional[bool] = None,
-    ):
-        return {
-            "label": label,
-            "show_label": show_label,
-            "css": css,
-            "visible": visible,
-            "value": value,
-            "__type__": "update",
-        }
-
-    def preprocess_example(self, x):
-        return {"name": x, "data": None, "is_example": True}
-
-    def preprocess(self, x: Dict[str, str] | None) -> str | None:
-        """
-        Parameters:
-        x (Dict[name: str, data: str]): JSON object with filename as 'name' property and base64 data as 'data' property
-        Returns:
-        (str): file path to 3D image model
-        """
-        if x is None:
-            return x
-        file_name, file_data, is_example = (
-            x["name"],
-            x["data"],
-            x.get("is_example", False),
-        )
-        if is_example:
-            file = processing_utils.create_tmp_copy_of_file(file_name)
-        else:
-            file = processing_utils.decode_base64_to_file(
-                file_data, file_path=file_name
-            )
-        file_name = file.name
-        return file_name
-
-    def serialize(self, x, called_directly):
-        raise NotImplementedError()
-
-    def save_flagged(self, dir, label, data, encryption_key):
-        """
-        Returns: (str) path to 3D image model file
-        """
-        return self.save_flagged_file(
-            dir, label, data["data"], encryption_key, data["name"]
-        )
-
-    def generate_sample(self):
-        return media_data.BASE64_MODEL3D
-
-    # Output functions
-
-    def postprocess(self, y):
-        """
-        Parameters:
-        y (str): path to the model
-        Returns:
-        (str): file name
-        (str): file extension
-        (str): base64 url data
-        """
-
-        if self.clear_color is None:
-            self.clear_color = [0.2, 0.2, 0.2, 1.0]
-
-        return {
-            "name": os.path.basename(y),
-            "data": processing_utils.encode_file_to_base64(y),
-        }
-
-    def deserialize(self, x):
-        return processing_utils.decode_base64_to_file(x).name
-
-    def restore_flagged(self, dir, data, encryption_key):
-        return self.restore_flagged_file(dir, data, encryption_key)
-
-
->>>>>>> c50a2b02
-class Plot(Changeable, Clearable, IOComponent):
-    """
-    Used to display various kinds of plots (matplotlib, plotly, or bokeh are supported)
-    Preprocessing: this component does *not* accept input.
-    Postprocessing: expects either a {matplotlib.pyplot.Figure}, a {plotly.graph_objects._figure.Figure}, or a {dict} corresponding to a bokeh plot (json_item format)
-
-    Demos: outbreak_forecast, blocks_kinematics
-    """
-
-    def __init__(
-        self,
-<<<<<<< HEAD
-        label: str = None,
-=======
-        *,
-        type: str = None,
-        label: Optional[str] = None,
-        show_label: bool = True,
->>>>>>> c50a2b02
-        css: Optional[Dict] = None,
-        visible: bool = True,
-        **kwargs,
-    ):
-        """
-        Parameters:
-        type (str): type of plot (matplotlib, plotly)
-        label (Optional[str]): component name in interface.
-        show_label (bool): if True, will display label.
-        css (Optional[Dict]): Provided css rules will be applied to component.
-        visible (bool): If False, component will be hidden.
-        """
-<<<<<<< HEAD
-        IOComponent.__init__(self, label=label, css=css, **kwargs)
-=======
-        self.type = type
-        IOComponent.__init__(
-            self, label=label, show_label=show_label, css=css, visible=visible, **kwargs
-        )
->>>>>>> c50a2b02
 
     def get_config(self):
         return {**IOComponent.get_config(self)}
@@ -3530,21 +3363,14 @@
     ):
         """
         Parameters:
-<<<<<<< HEAD
         components (List[Component]): Classes of component(s) that will be displayed in the dataset component.
         samples (List[List[Any]]): 2D list of samples to be displayed in the dataset component.
         type (str): either "values" (if the sample should be passed into the function) or "index" (if its index should be passed) 
         label (str): component name in interface.        
-        """
-        Component.__init__(self, css=css, **kwargs)
-=======
-        components (List[Component]): Default value
-        variant (str): 'primary' for main call-to-action, 'secondary' for a more subdued style
         css (Optional[Dict]): Provided css rules will be applied to component.
         visible (bool): If False, component will be hidden.
         """
         Component.__init__(self, css=css, visible=visible, **kwargs)
->>>>>>> c50a2b02
         self.components = components
         self.type = type
         self.headers = [c.label for c in components]
