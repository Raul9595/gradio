--- conflicted
+++ resolved
@@ -385,25 +385,18 @@
                 'share_url': share_url,
                 'ip_address': ip_address
                 }
-<<<<<<< HEAD
+
         if self.analytics_enabled:
             try:
                 requests.post(analytics_url + 'gradio-launched-analytics/',
                               data=data)
             except requests.ConnectionError:
                 pass  # do not push analytics if no network
-=======
-        try:
-            requests.post(analytics_url + 'gradio-launched-analytics/',
-                          data=data)
-        except requests.ConnectionError:
-            pass  # do not push analytics if no network
 
         is_in_interactive_mode = bool(getattr(sys, 'ps1', sys.flags.interactive))
         if not is_in_interactive_mode:
             self.run_until_interrupted(thread, path_to_local_server)
 
->>>>>>> 1a261f13
         return httpd, path_to_local_server, share_url
 
 
