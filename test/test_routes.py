--- conflicted
+++ resolved
@@ -11,11 +11,7 @@
 from fastapi import FastAPI
 from fastapi.testclient import TestClient
 
-<<<<<<< HEAD
 import gradio as gr
-=======
-import gradio
->>>>>>> 9840e87e
 from gradio import Blocks, Interface, Textbox, close_all, routes
 
 os.environ["GRADIO_ANALYTICS_ENABLED"] = "False"
@@ -299,8 +295,8 @@
     def read_main():
         return {"message": "Hello!"}
 
-    with gradio.Blocks() as blocks:
-        gradio.Textbox("Hello from gradio!")
+    with gr.Blocks() as blocks:
+        gr.Textbox("Hello from gradio!")
 
     app = routes.mount_gradio_app(app, blocks, path="/gradio")
     gradio_fast_api = next(
