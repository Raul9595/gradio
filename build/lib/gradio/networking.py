"""
Defines helper methods useful for setting up ports, launching servers, and handling `ngrok`
"""

import os
import socket
import threading
from flask import Flask, request, jsonify, abort, send_file, render_template
from flask_cachebuster import CacheBuster
from flask_cors import CORS
import threading
import pkg_resources
from distutils import dir_util
import time
import json
import urllib.request
from shutil import copyfile
import requests
import sys
import csv
import logging
import gradio as gr
from gradio.embeddings import calculate_similarity, fit_pca_to_embeddings, transform_with_pca
from gradio.tunneling import create_tunnel

INITIAL_PORT_VALUE = int(os.getenv(
    'GRADIO_SERVER_PORT', "7860"))  # The http server will try to open on port 7860. If not available, 7861, 7862, etc.
TRY_NUM_PORTS = int(os.getenv(
    'GRADIO_NUM_PORTS', "100"))  # Number of ports to try before giving up and throwing an exception.
LOCALHOST_NAME = os.getenv(
    'GRADIO_SERVER_NAME', "127.0.0.1")
GRADIO_API_SERVER = "https://api.gradio.app/v1/tunnel-request"
GRADIO_FEATURE_ANALYTICS_URL = "https://api.gradio.app/gradio-feature-analytics/"

STATIC_TEMPLATE_LIB = pkg_resources.resource_filename("gradio", "templates/")
STATIC_PATH_LIB = pkg_resources.resource_filename("gradio", "static/")
GRADIO_STATIC_ROOT = "https://gradio.app"

app = Flask(__name__,
    template_folder=STATIC_TEMPLATE_LIB,
    static_folder=STATIC_PATH_LIB,
    static_url_path="/static/")
CORS(app)
cache_buster = CacheBuster(config={'extensions': ['.js', '.css'], 'hash_size': 5})
cache_buster.init_app(app)
app.app_globals = {}

# Hide Flask default message
cli = sys.modules['flask.cli']
cli.show_server_banner = lambda *x: None

def set_meta_tags(title, description, thumbnail):
    app.app_globals.update({
        "title": title,
        "description": description,
        "thumbnail": thumbnail
    })


def set_config(config):
    app.app_globals["config"] = config


def get_local_ip_address():
    try:
        ip_address = requests.get('https://api.ipify.org').text
    except requests.ConnectionError:
        ip_address = "No internet connection"
    return ip_address

IP_ADDRESS = get_local_ip_address()

def get_first_available_port(initial, final):
    """
    Gets the first open port in a specified range of port numbers
    :param initial: the initial value in the range of port numbers
    :param final: final (exclusive) value in the range of port numbers, should be greater than `initial`
    :return:
    """
    for port in range(initial, final):
        try:
            s = socket.socket()  # create a socket object
            s.bind((LOCALHOST_NAME, port))  # Bind to the port
            s.close()
            return port
        except OSError:
            pass
    raise OSError(
        "All ports from {} to {} are in use. Please close a port.".format(
            initial, final
        )
    )


@app.route("/", methods=["GET"])
def main():
    return render_template("index.html",
        title=app.app_globals["title"],
        description=app.app_globals["description"],
        thumbnail=app.app_globals["thumbnail"],
        vendor_prefix=(GRADIO_STATIC_ROOT if app.interface.share else "")
    )


@app.route("/config/", methods=["GET"])
def config():
    return jsonify(app.app_globals["config"])


@app.route("/enable_sharing/<path:path>", methods=["GET"])
def enable_sharing(path):
    if path == "None":
        path = None
    app.app_globals["config"]["share_url"] = path
    return jsonify(success=True)
    

@app.route("/api/predict/", methods=["POST"])
def predict():
    raw_input = request.json["data"]
    prediction, durations = app.interface.process(raw_input)
    output = {"data": prediction, "durations": durations}
    return jsonify(output)

def log_feature_analytics(feature):
    if app.interface.analytics_enabled:
        try:
            requests.post(GRADIO_FEATURE_ANALYTICS_URL, 
            data={
                'ip_address': IP_ADDRESS,
                'feature': feature})
        except requests.ConnectionError:
            pass  # do not push analytics if no network

@app.route("/api/score_similarity/", methods=["POST"])
def score_similarity():
    raw_input = request.json["data"]

    preprocessed_input = [input_interface.preprocess(raw_input[i])
                    for i, input_interface in enumerate(app.interface.input_interfaces)]
    input_embedding = app.interface.embed(preprocessed_input)
    scores = list()

    for example in app.interface.examples:
        preprocessed_example = [iface.preprocess(iface.preprocess_example(example))
            for iface, example in zip(app.interface.input_interfaces, example)]
        example_embedding = app.interface.embed(preprocessed_example)
        scores.append(calculate_similarity(input_embedding, example_embedding))    
<<<<<<< HEAD
    
=======
    log_feature_analytics('score_similarity')
>>>>>>> 8e2f13a8
    return jsonify({"data": scores})


@app.route("/api/view_embeddings/", methods=["POST"])
def view_embeddings():    
    sample_embedding = []
    if "data" in request.json:
        raw_input = request.json["data"]
        preprocessed_input = [input_interface.preprocess(raw_input[i])
                        for i, input_interface in enumerate(app.interface.input_interfaces)]
        sample_embedding.append(app.interface.embed(preprocessed_input))

    example_embeddings = []
    for example in app.interface.examples:
        preprocessed_example = [iface.preprocess(iface.preprocess_example(example))
            for iface, example in zip(app.interface.input_interfaces, example)]
        example_embedding = app.interface.embed(preprocessed_example)
        example_embeddings.append(example_embedding)
    
    pca_model, embeddings_2d = fit_pca_to_embeddings(sample_embedding + example_embeddings)
    sample_embedding_2d = embeddings_2d[:len(sample_embedding)]
    example_embeddings_2d = embeddings_2d[len(sample_embedding):]
    app.pca_model = pca_model
<<<<<<< HEAD
=======
    log_feature_analytics('view_embeddings')
>>>>>>> 8e2f13a8
    return jsonify({"sample_embedding_2d": sample_embedding_2d, "example_embeddings_2d": example_embeddings_2d})


@app.route("/api/update_embeddings/", methods=["POST"])
def update_embeddings():    
    sample_embedding, sample_embedding_2d = [], []
    if "data" in request.json:
        raw_input = request.json["data"]
        preprocessed_input = [input_interface.preprocess(raw_input[i])
                        for i, input_interface in enumerate(app.interface.input_interfaces)]
        sample_embedding.append(app.interface.embed(preprocessed_input))
        sample_embedding_2d = transform_with_pca(app.pca_model, sample_embedding)
    
    return jsonify({"sample_embedding_2d": sample_embedding_2d})


@app.route("/api/predict_examples/", methods=["POST"])
def predict_examples():
    example_ids = request.json["data"]
    predictions_set = {}
    for example_id in example_ids:
        example_set = app.interface.examples[example_id]
        processed_example_set = [iface.preprocess_example(example)
            for iface, example in zip(app.interface.input_interfaces, example_set)]
        try:
            predictions, _ = app.interface.process(processed_example_set)
        except:
            continue
        predictions_set[example_id] = predictions
    output = {"data": predictions_set}
    return jsonify(output)


@app.route("/api/flag/", methods=["POST"])
def flag():
    log_feature_analytics('flag')
    flag_path = os.path.join(app.cwd, app.interface.flagging_dir)
    os.makedirs(flag_path,
                exist_ok=True)
    output = {'inputs': [app.interface.input_interfaces[
        i].rebuild(
        flag_path, request.json['data']['input_data'][i]) for i
        in range(len(app.interface.input_interfaces))],
        'outputs': [app.interface.output_interfaces[
            i].rebuild(
            flag_path, request.json['data']['output_data'][i])
            for i
        in range(len(app.interface.output_interfaces))]}

    log_fp = "{}/log.csv".format(flag_path)

    is_new = not os.path.exists(log_fp)

    with open(log_fp, "a") as csvfile:
        headers = ["input_{}".format(i) for i in range(len(
            output["inputs"]))] + ["output_{}".format(i) for i in
                                    range(len(output["outputs"]))]
        writer = csv.DictWriter(csvfile, delimiter=',',
                                lineterminator='\n',
                                fieldnames=headers)
        if is_new:
            writer.writeheader()

        writer.writerow(
            dict(zip(headers, output["inputs"] +
                        output["outputs"]))
        )
        return jsonify(success=True)


@app.route("/api/interpret/", methods=["POST"])
def interpret():
    log_feature_analytics('interpret')
    raw_input = request.json["data"]
    interpretation_scores, alternative_outputs = app.interface.interpret(raw_input)
    return jsonify({
        "interpretation_scores": interpretation_scores,
        "alternative_outputs": alternative_outputs
    })


@app.route("/file/<path:path>", methods=["GET"])
def file(path):
    return send_file(os.path.join(app.cwd, path))

def start_server(interface, server_name, server_port=None):
    if server_port is None:
        server_port = INITIAL_PORT_VALUE
    port = get_first_available_port(
        server_port, server_port + TRY_NUM_PORTS
    )
    app.interface = interface
    app.cwd = os.getcwd()
    log = logging.getLogger('werkzeug')
    log.setLevel(logging.ERROR)
    if interface.save_to is not None:
        interface.save_to["port"] = port
    thread = threading.Thread(target=app.run,
                              kwargs={"port": port, "host": server_name},
                              daemon=True)
    thread.start()
    return port, app, thread

def close_server(process):
    process.terminate()
    process.join()

def url_request(url):
    try:
        req = urllib.request.Request(
            url=url, headers={"content-type": "application/json"}
        )
        res = urllib.request.urlopen(req, timeout=10)
        return res
    except Exception as e:
        raise RuntimeError(str(e))


def setup_tunnel(local_server_port):
    response = url_request(GRADIO_API_SERVER)
    if response and response.code == 200:
        try:
            payload = json.loads(response.read().decode("utf-8"))[0]
            return create_tunnel(payload, LOCALHOST_NAME, local_server_port)

        except Exception as e:
            raise RuntimeError(str(e))


def url_ok(url):
    try:
        r = requests.head(url)
        return r.status_code == 200
    except ConnectionError:
        return False<|MERGE_RESOLUTION|>--- conflicted
+++ resolved
@@ -146,11 +146,7 @@
             for iface, example in zip(app.interface.input_interfaces, example)]
         example_embedding = app.interface.embed(preprocessed_example)
         scores.append(calculate_similarity(input_embedding, example_embedding))    
-<<<<<<< HEAD
-    
-=======
     log_feature_analytics('score_similarity')
->>>>>>> 8e2f13a8
     return jsonify({"data": scores})
 
 
@@ -174,10 +170,7 @@
     sample_embedding_2d = embeddings_2d[:len(sample_embedding)]
     example_embeddings_2d = embeddings_2d[len(sample_embedding):]
     app.pca_model = pca_model
-<<<<<<< HEAD
-=======
     log_feature_analytics('view_embeddings')
->>>>>>> 8e2f13a8
     return jsonify({"sample_embedding_2d": sample_embedding_2d, "example_embeddings_2d": example_embeddings_2d})
 
 
