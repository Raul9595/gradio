try:
    from setuptools import setup
except ImportError:
    from distutils.core import setup
from pathlib import Path

this_directory = Path(__file__).parent
long_description = (this_directory / "README.md").read_text()

setup(
    name="gradio",
<<<<<<< HEAD
    version="2.9b33",
=======
    version="2.9b26",
>>>>>>> a88c017f
    include_package_data=True,
    description="Python library for easily interacting with trained machine learning models",
    long_description=long_description,
    long_description_content_type='text/markdown',
    author="Abubakar Abid, Ali Abid, Ali Abdalla, Dawood Khan, Ahsen Khaliq, Pete Allen, Ömer Faruk Özdemir",
    author_email="team@gradio.app",
    url="https://github.com/gradio-app/gradio-UI",
    packages=["gradio"],
    license="Apache License 2.0",
    keywords=["machine learning", "visualization", "reproducibility"],
    install_requires=[
        "analytics-python",
        "aiohttp",
        "fastapi",
        "ffmpy",
        "markdown-it-py[linkify,plugins]",
        "matplotlib",
        "numpy",
        "orjson",
        "pandas",
        "paramiko",
        "pillow",
        "pycryptodome",
        "python-multipart",
        "pydub",
        "requests",
        "uvicorn",
        "Jinja2"
    ],
)<|MERGE_RESOLUTION|>--- conflicted
+++ resolved
@@ -9,11 +9,7 @@
 
 setup(
     name="gradio",
-<<<<<<< HEAD
-    version="2.9b33",
-=======
     version="2.9b26",
->>>>>>> a88c017f
     include_package_data=True,
     description="Python library for easily interacting with trained machine learning models",
     long_description=long_description,
