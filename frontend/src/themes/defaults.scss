--- conflicted
+++ resolved
@@ -28,11 +28,7 @@
         @apply flex-shrink-0 inline-flex gap-1 items-center text-gray-400 dark:text-gray-50 justify-end py-2;
     }
     .logo {
-<<<<<<< HEAD
-        @apply h-6 inline;
-=======
         @apply h-6 inline-block;
->>>>>>> abec35b2
     }
     .api-logo {
         @apply h-5 inline;
